--- conflicted
+++ resolved
@@ -5,14 +5,9 @@
 
 ## Quick start
 
-<<<<<<< HEAD
-1. Configure the secrets `TELEGRAM_BOT_TOKEN`, `TELEGRAM_CHAT_ID`, `MIN_BONUS`,
-   `REDIS_URL` and `FLY_API_TOKEN` in your GitHub repository.  On Fly.io set the
-   same variables with `fly secrets set`.
-=======
 1. Configure the secrets `TELEGRAM_BOT_TOKEN`, `TELEGRAM_CHAT_ID`, `MIN_BONUS`
    and `FLY_API_TOKEN` in your GitHub repository.
->>>>>>> 4c985a7a
+
 2. Deploy to Fly.io with a single command:
 
    ```bash
