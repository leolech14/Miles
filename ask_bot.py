#!/usr/bin/env python3
"""Telegram command bot to trigger manual scans."""
from __future__ import annotations

import os

import asyncio
import logging
from telegram import Update
from telegram.ext import ApplicationBuilder, CommandHandler, ContextTypes

import openai
from miles.chat_store import ChatMemory

from miles.scheduler import setup_scheduler
from miles.source_search import update_sources
from miles.source_store import SourceStore

import bonus_alert_bot as bot
<<<<<<< HEAD
from typing import Any
=======
import yaml
import requests
from urllib.parse import urlparse

openai.api_key = os.getenv("OPENAI_API_KEY")
if not openai.api_key:
    logging.warning("OPENAI_API_KEY is not set; /chat may not work")
memory = ChatMemory()
>>>>>>> 9a0d6244

store = SourceStore()


async def ask(update: Update, context: ContextTypes.DEFAULT_TYPE) -> None:
    """Run the scan and reply with any found promotions."""
    if not update.message or not update.effective_chat:
        return
    await update.message.reply_text("Scanning, please wait...")
    alerts = await asyncio.to_thread(bot.run_scan, str(update.effective_chat.id))
    if not alerts:
        await update.message.reply_text("No promos found.")
        return


async def handle_sources(update: Update, ctx: ContextTypes.DEFAULT_TYPE) -> None:
    lst = store.all()
    if not lst:
        await update.message.reply_text("⚠️  No sources configured.")
        return
    if len(lst) > 50:
        extra = len(lst) - 50
        lst = lst[:50]
        lines = [f"{i+1}. {u}" for i, u in enumerate(lst)]
        lines.append(f"… and {extra} more")
    else:
        lines = [f"{i+1}. {u}" for i, u in enumerate(lst)]
    await update.message.reply_text("\n".join(lines))


async def handle_addsrc(update: Update, ctx: ContextTypes.DEFAULT_TYPE) -> None:
    parts = update.message.text.split(maxsplit=1)
    if len(parts) < 2:
        await update.message.reply_text("Usage: /addsrc <url>")
        return
    url = parts[1].strip()
    if store.add(url):
        await update.message.reply_text("✅ added.")
    else:
        await update.message.reply_text("Already present or invalid.")


async def handle_rmsrc(update: Update, ctx: ContextTypes.DEFAULT_TYPE) -> None:
    parts = update.message.text.split(maxsplit=1)
    if len(parts) < 2:
        await update.message.reply_text("Usage: /rmsrc <index|url>")
        return
    target = parts[1].strip()
    removed = store.remove(target)
    if removed:
        await update.message.reply_text(f"🗑️ removed: {removed}")
    else:
        await update.message.reply_text("Not found.")


async def update(update: Update, context: ContextTypes.DEFAULT_TYPE) -> None:
    """Search for new sources and report the result."""
    if not update.message:
        return
    await update.message.reply_text("Updating sources, please wait...")
    added = await asyncio.to_thread(update_sources)
    if added:
        msg = "New sources added:\n" + "\n".join(added)
    else:
        msg = "No new sources found."
    await update.message.reply_text(msg)


async def handle_chat(update: Update, ctx: ContextTypes.DEFAULT_TYPE) -> None:
    text = update.message.text
    parts = text.split(maxsplit=1)
    if len(parts) < 2:
        await update.message.reply_text("Usage: /chat <message>")
        return
    user_id = update.effective_user.id
    user_msgs = memory.get(user_id)
    user_msgs.append({"role": "user", "content": parts[1]})

    try:
        resp = await asyncio.to_thread(
            openai.chat.completions.create,
            model=os.getenv("OPENAI_MODEL", "gpt-4o-mini"),
            messages=user_msgs[-20:],
            stream=False,
            temperature=0.7,
        )
        reply = resp.choices[0].message.content
    except Exception as e:
        logging.exception("OpenAI call failed")
        await update.message.reply_text(f"Error: {e.__class__.__name__}: {e}")
        return

    user_msgs.append({"role": "assistant", "content": reply})
    memory.save(user_id, user_msgs[-20:])
    await update.message.reply_text(reply)


async def handle_end(update: Update, ctx: ContextTypes.DEFAULT_TYPE) -> None:
    memory.clear(update.effective_user.id)
    await update.message.reply_text("\u2702\ufe0f  Chat ended.")


async def _post_init(app: object) -> None:
    setup_scheduler()


def main() -> None:
    token = os.getenv("TELEGRAM_BOT_TOKEN")
    if not token:
        raise SystemExit("TELEGRAM_BOT_TOKEN is not set")
    app = ApplicationBuilder().token(token).post_init(_post_init).build()
    app.add_handler(CommandHandler("ask", ask))
    app.add_handler(CommandHandler("sources", handle_sources))
    app.add_handler(CommandHandler("addsrc", handle_addsrc))
    app.add_handler(CommandHandler("rmsrc", handle_rmsrc))
    app.add_handler(CommandHandler("update", update))
    app.add_handler(CommandHandler("chat", handle_chat))
    app.add_handler(CommandHandler("end", handle_end))
    app.run_polling()


if __name__ == "__main__":
    main()<|MERGE_RESOLUTION|>--- conflicted
+++ resolved
@@ -17,9 +17,6 @@
 from miles.source_store import SourceStore
 
 import bonus_alert_bot as bot
-<<<<<<< HEAD
-from typing import Any
-=======
 import yaml
 import requests
 from urllib.parse import urlparse
@@ -28,7 +25,6 @@
 if not openai.api_key:
     logging.warning("OPENAI_API_KEY is not set; /chat may not work")
 memory = ChatMemory()
->>>>>>> 9a0d6244
 
 store = SourceStore()
 
