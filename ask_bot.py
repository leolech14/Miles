--- conflicted
+++ resolved
@@ -24,10 +24,6 @@
 
 async def _post_init(app: object) -> None:
     setup_scheduler()
-<<<<<<< HEAD
-    await asyncio.to_thread(bot.run_scan)
-=======
->>>>>>> 4c985a7a
 
 
 def main() -> None:
